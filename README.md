--- conflicted
+++ resolved
@@ -9,11 +9,8 @@
 - XML based configuration describing network interfaces, PD publishers/subscribers, and MD senders/listeners.
 - Built-in payload helpers (hex, text, or file sourced) and periodic transmission scheduling.
 - Graceful shutdown handling and structured logging to console and/or file.
-<<<<<<< HEAD
 - Configuration validation catches duplicate names, invalid scheduling intervals, and incomplete auto-reply definitions before the
   simulator starts.
-=======
->>>>>>> 7fe62727
 
 ## Repository layout
 
@@ -25,12 +22,8 @@
 ├── include/trdp_simulator/
 ├── src/
 └── third_party/
-<<<<<<< HEAD
     ├── tinyxml2/
     └── trdp/
-=======
-    └── tinyxml2/
->>>>>>> 7fe62727
 ```
 
 ## Building
@@ -42,7 +35,6 @@
 
 2. **Configure and build**
 
-<<<<<<< HEAD
     ```bash
     cmake -S . -B build \
       -DTRDPSimulator_ENABLE_TRDP=ON \
@@ -54,14 +46,12 @@
     The `TRDPSimulator_TRDP_VERSION` cache entry selects which stack to target. Leave it unset or set it to `latest` to use the newest entry from `TRDPSimulator_SUPPORTED_TRDP_VERSIONS`. Supply a specific version (for example `2.0.3.0`) when you must match a particular device under test. Enable `-DTRDPSimulator_BUILD_ALL_TRDP_VERSIONS=ON` to produce a simulator binary for every version listed in `TRDPSimulator_SUPPORTED_TRDP_VERSIONS` in a single build.
 
     If the TRDP stack is not available on the build machine, omit `-DTRDPSimulator_ENABLE_TRDP=ON`. The simulator will then fall back to a stubbed adapter that performs loop-back testing but does not emit real network traffic.
-=======
    ```bash
    cmake -S . -B build -DTRDPSimulator_ENABLE_TRDP=ON -DTRDP_ROOT=/path/to/trdp
    cmake --build build
    ```
 
    If the TRDP stack is not available on the build machine, omit `-DTRDPSimulator_ENABLE_TRDP=ON`. The simulator will then fall back to a stubbed adapter that performs loop-back testing but does not emit real network traffic.
->>>>>>> 7fe62727
 
 3. **Install (optional)**
 
@@ -87,10 +77,7 @@
 - `<logging>` — log level, console enable/disable, and optional log file path.
 - `<pd>` — define any number of `<publisher>` and `<subscriber>` entries with COMIDs, dataset IDs, cycle times, and payload definitions.
 - `<md>` — configure `<sender>` and `<listener>` elements for message data with reply expectations and automatic responses.
-<<<<<<< HEAD
 - MD senders with `cycleTimeMs="0"` transmit a single request at startup instead of running a periodic loop.
-=======
->>>>>>> 7fe62727
 
 Payloads accept three formats:
 
@@ -104,7 +91,6 @@
 
 > **Note:** The TRDP stack is distributed separately by TCNopen. Consult their licensing terms and download portal to obtain the latest stable release. The simulator expects headers such as `trdp_if_light.h` and `trdp_mdcom.h` to be reachable by the compiler and the corresponding libraries (`libtrdp`) to be linkable.
 
-<<<<<<< HEAD
 ## Managing multiple TRDP stack versions
 
 Different projects often standardise on specific TRDP revisions. The build system understands this by default:
@@ -116,8 +102,6 @@
 
 During configuration CMake prints a status line for every simulator target indicating whether a real stack was discovered or the build fell back to the stubbed adapter. This makes it easy to verify that the desired version is active.
 
-=======
->>>>>>> 7fe62727
 ## Cross-platform notes
 
 - **Linux / Raspberry Pi** — Build directly on the target using GCC or Clang. Ensure that the user has access to the network interfaces defined in the configuration.
