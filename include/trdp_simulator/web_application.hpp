--- conflicted
+++ resolved
@@ -2,11 +2,7 @@
 
 #include <atomic>
 #include <condition_variable>
-<<<<<<< HEAD
 #include <cstdlib>
-=======
-#include <filesystem>
->>>>>>> ed0ab71e
 #include <memory>
 #include <mutex>
 #include <optional>
@@ -45,16 +41,7 @@
     HttpResponse handle_request(const std::string &method, const std::string &target,
                                 const std::string &body);
 
-<<<<<<< HEAD
     bool start_simulator(const std::string &config_path, const std::string &config_label, std::string &message);
-=======
-    HttpResponse handle_get_config(const std::string &query) const;
-    HttpResponse handle_list_configs() const;
-    HttpResponse handle_save_config(const std::string &body) const;
-    HttpResponse handle_upload_config(const std::string &body) const;
-
-    bool start_simulator(const std::string &config_path, std::string &message);
->>>>>>> ed0ab71e
     bool stop_simulator(std::string &message);
     std::string build_status_json() const;
     std::string build_metrics_json() const;
